--- conflicted
+++ resolved
@@ -3,14 +3,8 @@
 from typing import Optional
 
 from linebot.v3.exceptions import InvalidSignatureError
-<<<<<<< HEAD
-from linebot.v3.messaging import ApiClient, MessagingApi, ReplyMessageRequest, TextMessage
-from linebot.v3.webhooks import MessageEvent, TextMessageContent
-from src.database.id import NotificationManager
-=======
 from linebot.v3.messaging import ApiClient, MessagingApi, ReplyMessageRequest, TextMessage, ShowLoadingAnimationRequest
 from linebot.v3.webhooks import MessageEvent, TextMessageContent, UserSource, GroupSource
->>>>>>> e5987b50
 from pydantic import StrictStr, StrictBool
 from quart import request, abort
 
@@ -126,37 +120,6 @@
 
 
 
-<<<<<<< HEAD
-def process_message(event: MessageEvent) -> StrictStr:
-    """Process incoming message and generate reply."""
-    user_message = event.message.text
-    source_type = event.source.type
-
-    if source_type == "group":
-        group_id = event.source.group_id
-        if user_message == "開啟通知":
-            notification_manager.add_group(group_id)
-            reply_text = "此群組已成功啟用通知功能！"
-    elif source_type == "user":
-        user_id = event.source.user_id
-        if user_message == "開啟通知":
-            notification_manager.add_user(user_id)
-            reply_text = "您已成功啟用通知功能！"
-    else:
-        reply_text = "目前不支援此類型的來源。"
-
-    with ApiClient(CONFIGURATION) as api_client:
-        line_bot_api = MessagingApi(api_client)
-        line_bot_api.reply_message(
-            ReplyMessageRequest(
-                reply_token=event.reply_token,
-                messages=[TextMessage(text=reply_text)]
-            )
-        )
-
-    return reply_text
-
-=======
 def process_message(ctx: ProcessContext) -> str | None:
     """Process incoming message and generate reply."""
     # A text event
@@ -183,5 +146,4 @@
               or "uwu" in text.lower()):
             return "Ciallo (∠·ω )⌒★"
 
-    return None
->>>>>>> e5987b50
+    return None